--- conflicted
+++ resolved
@@ -450,18 +450,10 @@
   /* Allocate temporary variables from persistent scratch space. */
   fmpz *tpol = dy_data->w;
   fmpz *tpol2 = dy_data->w + d+1;
-<<<<<<< HEAD
-  fmpz *tpol3 = dy_data->w + 2*d+2;
-
-  fmpz *t0z = dy_data->w+3*d+3;
-  fmpz *lower = dy_data->w+3*d+4;
-  fmpz *upper = dy_data->w+3*d+5;
-=======
 
   fmpz *t0z = dy_data->w+3*d+5;
   fmpz *lower = dy_data->w+3*d+6;
   fmpz *upper = dy_data->w+3*d+7;
->>>>>>> fdafc873
   
   fmpq *t0q = dy_data->w2;
   fmpq *t1q = dy_data->w2+1;
@@ -595,13 +587,6 @@
   fmpq_set_si(t3q, -k, 1);
   fmpq_div_fmpz(t3q, t3q, pol+d);
 
-<<<<<<< HEAD
-  for (i=0; 2*i <= k; i++) fmpz_mul_2exp(tpol2+i, tpol+2*i, 2*i);
-  _fmpz_poly_evaluate_fmpz(t0z, tpol2, (k+2) / 2, q);
-  fmpq_mul_fmpz(t1q, t3q, t0z);
-
-  for (i=0; 2*i+1 <= k; i++) fmpz_mul_2exp(tpol2+i, tpol+2*i+1, 2*i+1);
-=======
   for (i=0; 2*i <= k; i++)
     fmpz_mul_2exp(tpol2+i, tpol+2*i, 2*i);
   _fmpz_poly_evaluate_fmpz(t0z, tpol2, (k+2) / 2, q);
@@ -609,7 +594,6 @@
 
   for (i=0; 2*i+1 <= k; i++)
     fmpz_mul_2exp(tpol2+i, tpol+2*i+1, 2*i+1);
->>>>>>> fdafc873
   _fmpz_poly_evaluate_fmpz(t0z, tpol2, (k+1) / 2, q);
   fmpq_mul_fmpz(t2q, t3q, t0z);
   
