#*****************************************************************************
#       Copyright (C) 2018 Kiran S. Kedlaya <kskedl@gmail.com>
#
# This program is free software: you can redistribute it and/or modify
# it under the terms of the GNU General Public License as published by
# the Free Software Foundation, either version 2 of the License, or
# (at your option) any later version.
#                  http://www.gnu.org/licenses/
#*****************************************************************************

#encoding=utf8
#distutils: language = c
#distutils: libraries = gomp
#distutils: sources = power_sums.c
<<<<<<< HEAD
#distutils: include_dirs = /home/kedlaya/sage/local/include/flint .
## Remove the next line if OpenMP is not available
=======
#distutils: include_dirs = /home/sage/sage-root/local/include/flint .
>>>>>>> da427fae
#distutils: extra_compile_args = -fopenmp

## TODO: remove hard-coding of include directory

r"""
Iterator for Weil polynomials.

For `q` a prime power, a `q`-Weil polynomial is a monic polynomial with integer
coefficients whose complex roots all have absolute value `sqrt(q)`. The class
WeilPolynomials provides an iterable over a space of polynomials of this type;
it is possible to relax the monic condition by specifying one (or more) leading
coefficients. One may also impose certain congruence conditions; this can be
used to limit the Newton polygons of the resulting polynomials, or to lift
a polynomial specified by a congruence to a Weil polynomial.

For large jobs, one can set parallel=True to use OpenMP. Due to increased overhead,
this is not recommended for smaller problem sizes.

EXAMPLES::

<Lots and lots of examples>

AUTHOR:
  -- Kiran S. Kedlaya (2007-05-28): initial version
  -- (2015-08-29): switch from NTL to FLINT
  -- (2017-10-03): consolidate Sage layer into .pyx file
                   define WeilPolynomials iterator
                   reverse convention for polynomials
                   pass multiprecision integers to/from C
  -- (2019-02-02): update for Python3
                   improve parallel mode
"""

from time import time as clock

cimport cython
from cython.parallel import prange
from libc.stdlib cimport malloc, free
from cysignals.signals cimport sig_on, sig_off

from sage.rings.rational_field import QQ
from sage.rings.polynomial.polynomial_ring_constructor import PolynomialRing
from sage.functions.generalized import sgn

from sage.rings.integer cimport Integer
from sage.libs.gmp.types cimport mpz_t
from sage.libs.gmp.mpz cimport mpz_set
from sage.libs.flint.fmpz cimport *
from sage.libs.flint.fmpz_vec cimport *

cdef extern from "power_sums.h":
    ctypedef struct ps_static_data_t:
        pass

    ctypedef struct ps_dynamic_data_t:
        int flag        # State of the iterator (0 = inactive, 1 = running,
                        #                        2 = found a solution, -1 = too many nodes)
        long node_count # Number of terminal nodes encountered
        fmpz *sympol    # Return value (a polynomial)

    int has_openmp()
    ps_static_data_t *ps_static_init(int d, fmpz_t q, int coeffsign, fmpz_t lead,
    		     		     int cofactor, fmpz *modlist, long node_limit,
                                     int force_squarefree)
    ps_dynamic_data_t *ps_dynamic_init(int d, fmpz_t q, fmpz *coefflist)
    void *ps_dynamic_split(ps_dynamic_data_t *dy_data, ps_dynamic_data_t *dy_data2) nogil
    void ps_static_clear(ps_static_data_t *st_data)
    void ps_dynamic_clear(ps_dynamic_data_t *dy_data)
    void next_pol(ps_static_data_t *st_data, ps_dynamic_data_t *dy_data, int max_steps) nogil

# Data structure to manage parallel depth-first search.
cdef class dfs_manager:
    cdef int d
    cdef int num_processes
    cdef long node_limit
    cdef ps_static_data_t *ps_st_data
    cdef ps_dynamic_data_t **dy_data_buf

    def __cinit__(self, int d, q, coefflist, modlist, int sign, int cofactor,
                        long node_limit, int parallel, int force_squarefree):
        cdef fmpz_t temp_lead
        cdef fmpz_t temp_q
        cdef fmpz *temp_array
        cdef int i = 101 if parallel else 1

        self.d = d
        self.num_processes = i
        self.dy_data_buf = <ps_dynamic_data_t **>malloc(i*cython.sizeof(cython.pointer(ps_dynamic_data_t)))
        self.node_limit = node_limit
        fmpz_init(temp_lead)
        fmpz_set_mpz(temp_lead, Integer(coefflist[-1]).value)
        fmpz_init(temp_q)
        fmpz_set_mpz(temp_q, Integer(q).value)
        temp_array = _fmpz_vec_init(d+1)
        for i in range(d+1):
            fmpz_set_mpz(temp_array+i, Integer(modlist[i]).value)
        self.ps_st_data = ps_static_init(d, temp_q, sign, temp_lead, cofactor,
                                         temp_array, node_limit, force_squarefree)

        # Initialize processes, but assign work to only one process.
        # Other processes will get initialized later via work-stealing.
        for i in range(d+1):
            fmpz_set_mpz(temp_array+i, Integer(coefflist[i]).value)
        self.dy_data_buf[0] = ps_dynamic_init(d, temp_q, temp_array)
        for i in range(1, self.num_processes):
            self.dy_data_buf[i] = ps_dynamic_init(d, temp_q, NULL)

        fmpz_clear(temp_lead)
        fmpz_clear(temp_q)
        _fmpz_vec_clear(temp_array, d+1)

    def __init__(self, d, q, coefflist, modlist, sign, cofactor,
                        node_limit, parallel, force_squarefree):
        pass

    def __dealloc__(self):
        ps_static_clear(self.ps_st_data)
        self.ps_st_data = NULL
        if self.dy_data_buf != NULL:
            for i in range(self.num_processes):
                ps_dynamic_clear(self.dy_data_buf[i])
            free(self.dy_data_buf)
            self.dy_data_buf = NULL

    cpdef long node_count(self):
        cdef long count = 0
        cdef int i
        for i in range(self.num_processes):
            count += self.dy_data_buf[i].node_count
        return(count)

    cpdef object advance_exhaust(self):
        """
        Advance the tree exhaustion.
        """
        cdef int i, j, k, d = self.d, t=1, u=0, np = self.num_processes, max_steps=1000
        cdef long ans_count = 0, ans_max = 10000
        cdef mpz_t z
        cdef Integer temp
        cdef double time1, time2
        ans = []

        k=1
        time1 = 0
        time2 = 0
        while (t and not u and ans_count  < ans_max):
            time1 -= clock()
            if np == 1: # Serial mode
                next_pol(self.ps_st_data, self.dy_data_buf[0], max_steps)
                t = self.dy_data_buf[0].flag
            else: # Parallel mode
                t = 0
                k = (k<<1) %np # Note that 2 is a primitive root mod np.
                with nogil:
                    sig_on()
                    for i in prange(np, schedule='dynamic'): # Step each process forward
                        next_pol(self.ps_st_data, self.dy_data_buf[i], max_steps)
                        if self.dy_data_buf[i].flag: t += 1
                        if self.dy_data_buf[i].flag == -1: u += 1
                    for i in prange(np, schedule='dynamic'): # Redistribute work to idle processes
                        j = (i-k) % np
                        ps_dynamic_split(self.dy_data_buf[j], self.dy_data_buf[i])
                    sig_off()
            time1 += clock()
            time2 -= clock()
            for i in range(np):
                if self.dy_data_buf[i].flag == 2: # Extract a solution
                    l = []
                    # Convert a vector of fmpz's into mpz's, then Integers.
                    for j in range(2*d+3):
                        flint_mpz_init_set_readonly(z, &self.dy_data_buf[i].sympol[j])
                        temp = Integer()
                        mpz_set(temp.value, z)
                        l.append(temp)
                        flint_mpz_clear_readonly(z)
                    ans.append(l)
                    ans_count += 1
            time2 += clock()
#        print(time1, time2,self.node_count())
        if u:
            print(u)
            raise RuntimeError("Node limit ({0:%d}) exceeded".format(self.node_limit))
        return ans

class WeilPolynomials_iter():
    r"""
    Iterator created by WeilPolynomials.

    EXAMPLES::
        sage: w = WeilPolynomials(10,1,sign=1,lead=[3,1,1])
        sage: it = iter(w)
        sage: next(it)
        3*x^10 + x^9 + x^8 - x^7 + 4*x^6 + 2*x^5 + 4*x^4 - x^3 + x^2 + x + 3
        sage: w = WeilPolynomials(10,1,sign=-1,lead=[3,1,1])
        sage: it = iter(w)
        sage: next(it)
        3*x^10 + x^9 + x^8 + x^7 + 3*x^6 - 3*x^4 - x^3 - x^2 - x - 3
    """
    def __init__(self, d, q, sign, lead, node_limit, parallel, squarefree):
        self.pol = PolynomialRing(QQ, name='x')
        x = self.pol.gen()
        d = Integer(d)
        if sign != 1 and sign != -1:
            return ValueError("Invalid sign")
        if not q.is_integer() or q<=0:
            return ValueError("q must be a positive integer")
        if d%2==0:
            if sign==1:
                d2 = d//2
                num_cofactor = 0
            else:
                d2 = d//2 - 1
                num_cofactor = 3
        else:
            if not q.is_square():
                return ValueError("Degree must be even if q is not a square")
            d2 = d//2
            if sign==1: num_cofactor = 1
            else: num_cofactor = 2
        try:
            leadlist = list(lead)
        except TypeError:
            leadlist = [(lead, 0)]
        coefflist = []
        modlist = []
        for i in leadlist:
            try:
                (j,k) = i
            except TypeError:
                (j,k) = (i,0)
            j = Integer(j)
            k = Integer(k)
            if len(modlist) == 0 and k != 0:
                raise ValueError("Leading coefficient must be specified exactly")
            if len(modlist) > 0 and ((k != 0 and modlist[-1]%k != 0) or (k == 0 and modlist[-1] != 0)):
                raise ValueError("Invalid moduli")
            coefflist.append(j)
            modlist.append(k)
        # Remove cofactor from initial coefficients
        if num_cofactor == 1: #cofactor x + sqrt(q)
            for i in range(1, len(coefflist)):
                coefflist[i] -= coefflist[i-1]*q.sqrt()
        elif num_cofactor == 2: #cofactor x + sqrt(q)
            for i in range(1, len(coefflist)):
                coefflist[i] += coefflist[i-1]*q.sqrt()
        elif num_cofactor == 3: #cofactor x^2 - q
            for i in range(2, len(coefflist)):
                coefflist[i] += coefflist[i-2]*q
        # Asymmetrize initial coefficients
        for i in range(len(coefflist)):
            for j in range(1, (len(coefflist)-i+1)//2):
                coefflist[i+2*j] -= (d2-i).binomial(j)*coefflist[i]
        for _ in range(d2+1-len(coefflist)):
            coefflist.append(0)
            modlist.append(1)
        coeffsign = sgn(coefflist[0])
        coefflist = [x*coeffsign for x in reversed(coefflist)]
        if node_limit is None:
            node_limit = -1
        force_squarefree = Integer(squarefree)
        self.process = dfs_manager(d2, q, coefflist, modlist, coeffsign,
                                   num_cofactor, node_limit, parallel,
                                   force_squarefree)
        self.q = q
        self.squarefree = squarefree
        self.ans = []

    def __iter__(self):
        return(self)

    def __next__(self):
        if self.process is None:
            raise StopIteration
        if len(self.ans) == 0:
            self.ans = self.process.advance_exhaust()
            if len(self.ans) == 0:
                self.count = self.process.node_count()
                self.process = None
                raise StopIteration
        return self.pol(self.ans.pop())

    def next(self):
        return self.__next__()

    def node_count(self):
        r"""
        Return the number of terminal nodes found in the tree, excluding 
        actual solutions.
        """
        if self.process is None:
            return self.count
        return self.process.node_count()

class WeilPolynomials():
    r"""
    Iterable for Weil polynomials, i.e., integer polynomials with all complex 
    roots having a particular absolute value.

    If parallel is True, then the order of values is not specified. (Beware that
    due to increased overhead, parallel execution may not yield a significant 
    speedup for small problem sizes.)

    EXAMPLES:

    By Kronecker's theorem, a monic integer polynomial has all roots of absolute
    value 1 if and only if it is a product of cyclotomic polynomials. For such a
    product to have positive sign of the functional equation, the factors `x-1`
    and `x+1` must each occur with even multiplicity. This code confirms 
    Kronecker's theorem for polynomials of degree 6::
        sage: P.<x> = PolynomialRing(ZZ)
        sage: d = 6
        sage: ans1 = list(WeilPolynomials(d, 1, 1))
        sage: ans1.sort()
        sage: l = [(x-1)^2, (x+1)^2] + [cyclotomic_polynomial(n,x) 
        ....:     for n in range(3, 2*d*d) if euler_phi(n) <= d]
        sage: w = WeightedIntegerVectors(d, [i.degree() for i in l])
        sage: ans2 = [prod(l[i]^v[i] for i in range(len(l))) for v in w]
        sage: ans2.sort()
        sage: print(ans1 == ans2)
        True

    Generating Weil polynomials with prescribed initial coefficients::
        sage: w = WeilPolynomials(10,1,sign=1,lead=[3,1,1])
        sage: it = iter(w)
        sage: next(it)
        3*x^10 + x^9 + x^8 - x^7 + 4*x^6 + 2*x^5 + 4*x^4 - x^3 + x^2 + x + 3
        sage: w = WeilPolynomials(10,1,sign=-1,lead=[3,1,1])
        sage: it = iter(w)
        sage: next(it)
        3*x^10 + x^9 + x^8 + x^7 + 3*x^6 - 3*x^4 - x^3 - x^2 - x - 3
    """
    def __init__(self, d, q, sign=1, lead=1, node_limit=None, parallel=False, squarefree=False):
        if parallel and not has_openmp():
            raise RuntimeError("Parallel execution not supported")
        self.data = (d,q,sign,lead,node_limit,parallel,squarefree)

    def __iter__(self):
        w = WeilPolynomials_iter(*self.data)
        self.w = w
        return w

    def node_count(self):
        r"""
        Return the number of terminal nodes found in the tree, excluding actual solutions.
        """
        return self.w.node_count()
    <|MERGE_RESOLUTION|>--- conflicted
+++ resolved
@@ -12,12 +12,8 @@
 #distutils: language = c
 #distutils: libraries = gomp
 #distutils: sources = power_sums.c
-<<<<<<< HEAD
-#distutils: include_dirs = /home/kedlaya/sage/local/include/flint .
+#distutils: include_dirs = /home/sage/sage-root/local/include/flint .
 ## Remove the next line if OpenMP is not available
-=======
-#distutils: include_dirs = /home/sage/sage-root/local/include/flint .
->>>>>>> da427fae
 #distutils: extra_compile_args = -fopenmp
 
 ## TODO: remove hard-coding of include directory
