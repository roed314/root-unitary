--- conflicted
+++ resolved
@@ -194,19 +194,13 @@
         else:
             label += cremona_letter_code(c)
     return label
-<<<<<<< HEAD
     
 def angle_rank(u,p):
-=======
-
-def angle_rank(angles):
->>>>>>> 6bbe2e81
     """
     There are two methods for computing this.
     The first method is to use S-units in sage where S = primes in Q(pi) dividing p.
     The second method is to use lindep in pari.
     """
-<<<<<<< HEAD
     
     """
     K.<a> = u.splitting_field()
@@ -221,12 +215,7 @@
         assert(l[i]^d == prod(gs[j]^l2[i][j] for j in range(len(l2[i]))))
     M = Matrix(l2)
     return M.rank()-1
-    """    
-    
-    
-=======
->>>>>>> 6bbe2e81
-    
+    """
 
 def quote_me(word):
     """
