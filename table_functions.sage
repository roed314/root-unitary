--- conflicted
+++ resolved
@@ -30,17 +30,12 @@
 from sage.all import Polynomial
 import json, os, re, sys, time
 opj, ope = os.path.join, os.path.exists
-<<<<<<< HEAD
 from copy import copy
 from collections import defaultdict, Counter
 from multiprocessing import Process
 from string import letters
 from datetime import datetime
 from itertools import combinations_with_replacement, imap, izip_longest
-=======
-from collections import defaultdict
-from itertools import combinations_with_replacement
->>>>>>> 3574631d
 from ConfigParser import ConfigParser
 from lmfdb.backend.database import PostgresDatabase
 from psycopg2.sql import SQL, Identifier, Literal
@@ -216,13 +211,8 @@
 # to disk in a format readable by postgres
 
 class PGType(lazy_attribute):
-<<<<<<< HEAD
+    check=None # bound for integer types
     def _load(self, x):
-=======
-    check=None # bound for integer types
-    @classmethod
-    def _load(cls, x):
->>>>>>> 3574631d
         """
         Wraps :meth:`load` for the appropriate handling of NULLs.
         """
@@ -255,12 +245,7 @@
         else:
             return self.save(x)
 
-<<<<<<< HEAD
-    def save(self, x):
-=======
-    @classmethod
-    def save(cls, x, recursing=False):
->>>>>>> 3574631d
+    def save(self, x, recursing=False):
         """
         Takes a Sage object stored in this attribute
         and returns a string appropriate to write to a file
@@ -271,26 +256,23 @@
         This default function can be overridden in subclasses.
         """
         if isinstance(x, list):
-<<<<<<< HEAD
             if self.pg_type == 'jsonb':
-                return str(x).replace("'", '"')
+                return '[' + ','.join(PGType.save(self, a) for a in x) + ']'
             else:
-                return str(x).replace('[','{').replace(']','}').replace("'",'"')
-=======
-            return '{' + ','.join(cls.save(a) for a in x) + '}'
->>>>>>> 3574631d
+                return '{' + ','.join(PGType.save(self, a) for a in x) + '}'
         else:
-            if cls.check and (x >= cls.check or x <= -cls.check):
+            if self.check and (x >= self.check or x <= -self.check):
                 raise ValueError("Out of bounds")
-            x = str(x)
-            if recursing:
+            if isinstance(x, basestring):
                 return '"' + x + '"'
             else:
-                return x
+                return str(x)
 
 class pg_text(PGType):
     pg_type = 'text'
     def load(self, x):
+        return x
+    def save(self, x):
         return x
 class pg_smallint(PGType):
     check = 2**15-1
@@ -468,9 +450,11 @@
         for subdir in subdirs:
             if not ope(opj(basedir, subdir)):
                 os.mkdir(opj(basedir, subdir))
+        self._extra_init()
 
         # Create Stages
         stages = []
+        self.logfile_template = opj(basedir, cfgp.get('logging', 'logfile'))
         self.logfrequency = int(cfgp.get('logging', 'logfrequency'))
         self.logheader = cfgp.get('logging', 'logheader') + ' '
         plan = ['Stage'+stage.strip() for stage in cfgp.get('plan', 'stages').split(',')]
@@ -497,10 +481,61 @@
         logfile = cfgp.get('logging', 'logfile')
         self.workers = [Worker(opj(basedir, logfile.format(i=i))) for i in range(worker_count)]
 
-    def run_serial(self):
-        worker = self.workers[0]
+    def _extra_init(self):
+        # Parse config options before creating stages and tasks
+        pass
+
+    def clear_done(self):
+        """
+        .done files are used to incdicate that a task is complete
+        (so that later tasks are able to start, and so that you can
+        restart after a keyboard interrupt without losing all progress)
+
+        Use this function to delete all such files and start from scratch.
+        """
         for task in self.tasks:
-            task.run(worker.logfile)
+            for filename in task.donefiles:
+                if ope(filename):
+                    os.unlink(filename)
+
+    def run_serial(self, db=None):
+        if db is None:
+            db = PostgresDatabase()
+        logfile = self.logfile_template.format(i=0)
+        for task in self.tasks:
+            if task.done():
+                print "Already complete " + task.logheader
+            else:
+                print "Starting " + task.logheader
+                task.run(logfile, db)
+
+    def run_parallel(self, worker_count=8):
+        processes = {}
+        pcounter = 0
+        tasks = copy(self.tasks)
+        while tasks or processes:
+            # start processes
+            i = 0
+            while i < len(tasks) and len(processes) < worker_count:
+                if tasks[i].done():
+                    task = tasks.pop(i)
+                    print "Already complete " + task.logheader
+                elif tasks[i].ready():
+                    task = tasks.pop(i)
+                    logfile = self.logfile_template.format(i=pcounter)
+                    P = Process(target=task.run, args=(logfile,))
+                    print "Starting " + task.logheader
+                    P.start()
+                    processes[pcounter] = (P, task)
+                    pcounter += 1
+                else:
+                    i += 1
+            time.sleep(0.1)
+            # finish processes
+            for p, (P, task) in list(processes.items()):
+                if not P.is_alive():
+                    processes.pop(p)
+                    print "Finished " + task.logheader
 
 class IsogenyClasses(Controller):
     """
@@ -523,22 +558,14 @@
     Directories can be relative or absolute, and are indicated by ``__dir__``.
     Data specified within each stage is cumulative.
     """
-<<<<<<< HEAD
-    def __init__(self, config=None):
-        if config is None:
-            if os.path.exists('config.ini'):
-                config = os.path.abspath('config.ini')
-            else:
-                raise ValueError("Must have config.ini in directory or specify location")
-        self.config_file = config
-        cfgp = ConfigParser()
-        cfgp.read(config)
-=======
     def __init__(self, worker_count=1, config=None):
         self.default_cls = IsogenyClass
         Controller.__init__(self, worker_count, config)
+
+
+    def _extra_init(self):
+        # Parse the extent section
         cfgp = self.cfgp
->>>>>>> 3574631d
         gs = sorted([ZZ(gx[1:]) for gx in cfgp.options('extent')])
         if not gs:
             raise ValueError('Config file must specify [extent] section with lines like "g3=2-16,25"')
@@ -576,96 +603,6 @@
         # but do the high dimension cases first since these will take the longest.
         self.gq.sort(key=lambda pair: (pair[1], -pair[0]))
 
-<<<<<<< HEAD
-        # Create subdirectories if they do not exist
-        self.basedir = basedir = os.path.abspath(os.path.expanduser(cfgp.get('dirs', 'base')))
-        if not ope(basedir):
-            os.makedirs(basedir)
-        subdirs = [sub.strip() for sub in cfgp.get('dirs', 'subdirs').split(',')] + ['logs']
-        for subdir in subdirs:
-            if not ope(opj(basedir, subdir)):
-                os.mkdir(opj(basedir, subdir))
-
-        # Create Stages
-        stages = []
-        self.logfrequency = int(cfgp.get('logging', 'logfrequency'))
-        self.logheader = cfgp.get('logging', 'logheader') + ' '
-        plan = ['Stage'+stage.strip() for stage in cfgp.get('plan', 'stages').split(',')]
-        for stage in plan:
-            if stage not in cfgp.sections():
-                raise ValueError("Missing section %s"%stage)
-            info = [(key, cfgp.get(stage, key)) for key in cfgp.options(stage)]
-            input = [opj(basedir, val) for (key, val) in info if key.startswith('in')]
-            if any(key.startswith('out') for key, val in info):
-                output, output_indexes = zip(*((opj(basedir, val), key[3:]) for (key, val) in info if key.startswith('out')))
-            else:
-                output_indexes = output = []
-            if any(key.startswith('data') for key, val in info):
-                data, data_indexes = zip(*(([attr.strip() for attr in val.split(',')], key[4:]) for (key, val) in info if key.startswith('data')))
-            else:
-                data_indexes = data = []
-            if output_indexes != data_indexes:
-                raise ValueError("Output and data specifications need to be in the same order for %s.\nOne was %s while the other was %s" % (stage, ', '.join(output_indexes), ', '.join(data_indexes)))
-            output = zip(output, data)
-            stages.append(getattr(self.__class__, stage)(self, input=input, output=output))
-
-        self.stages = stages
-        self.tasks = sum((stage.tasks for stage in stages), [])
-        self.logfile_template = cfgp.get('logging', 'logfile')
-
-    def clear_done(self):
-        """
-        .done files are used to incdicate that a task is complete
-        (so that later tasks are able to start, and so that you can
-        restart after a keyboard interrupt without losing all progress)
-
-        Use this function to delete all such files and start from scratch.
-        """
-        for task in self.tasks:
-            for filename in task.donefiles:
-                if ope(filename):
-                    os.unlink(filename)
-
-    def run_serial(self):
-        db = PostgresDatabase()
-        logfile = self.logfile_template.format(i=0)
-        for task in self.tasks:
-            if task.done():
-                print "Already complete " + task.logheader
-            else:
-                print "Starting " + task.logheader
-                task.run(logfile, db)
-
-    def run_parallel(self, worker_count=8):
-        processes = {}
-        pcounter = 0
-        tasks = copy(self.tasks)
-        while tasks or processes:
-            # start processes
-            i = 0
-            while i < len(tasks) and len(processes) < worker_count:
-                if tasks[i].done():
-                    task = tasks.pop(i)
-                    print "Already complete " + task.logheader
-                elif tasks[i].ready():
-                    task = tasks.pop(i)
-                    logfile = self.logfile_template.format(i=pcounter)
-                    P = Process(target=task.run, args=(logfile,))
-                    print "Starting " + task.logheader
-                    P.start()
-                    processes[pcounter] = (P, task)
-                    pcounter += 1
-                else:
-                    i += 1
-            time.sleep(0.1)
-            # finish processes
-            for p, (P, task) in list(processes.items()):
-                if not P.is_alive():
-                    processes.pop(p)
-                    print "Finished " + task.logheader
-=======
->>>>>>> 3574631d
-
     class StageGenerateSimple(Stage):
         name = 'Generate Simple'
         shortname = 'GenSimp'
@@ -720,7 +657,7 @@
                             else:
                                 factors = sum(factors, ())
                             factors = multiplicity_dict(factors).items()
-                            yield IsogenyClass.by_decomposition(factors)
+                            yield IsogenyClass.by_decomposition(factors, db=db)
                 filename, attributes = self.stage.output[0]
                 filename = filename.format(g=self.g, q=self.q)
                 controller.save(filename, make_all(), attributes, t0)
@@ -909,7 +846,6 @@
                 else:
                     gs = [g]
                 return [(gg, self.stage.input[0].format(g=gg, q=q)) for gg in gs]
-<<<<<<< HEAD
             def run(self, logfile, db=None):
                 if db is None: db = PostgresDatabase()
                 t0 = datetime.utcnow()
@@ -942,27 +878,7 @@
                     filename, attributes = self.stage.output[0]
                     filename = filename.format(g=self.g, q=self.q)
                     controller.save(filename, make_all(), attributes, t0)
-=======
-            def run(self, logfile):
-                stage = self.stage
-                controller = stage.controller
-                sources = {g: list(controller.load(filename)) for (g, filename) in self.input_data}
-                lookup = {IC.label: IC for g, ICs in sources.items() for IC in ICs}
-                q = self.q
-                SC = IsogenyClass(poly=[1,0,-2*q,0,q**2])
-                def make_all():
-                    for g, olddata in sources.items():
-                        for IC in olddata:
-                            IC.set_from_old() # Set the new-style attributes using the ones from the database
-                            if g == self.g:
-                                yield IC
-                            else:
-                                factors = [(lookup[label], mult) for label, mult in IC.decomp] + [(SC, (self.g - g)//2)]
-                                yield IsogenyClass.by_decomposition(factors)
-                filename, attributes = self.stage.output[0]
-                filename = filename.format(g=self.g, q=selfq)
-                controller.save(filename, make_all(), attributes)
->>>>>>> 3574631d
+
     class StageBasechangeOld(Stage):
         name = 'BasechangeOld'
         shortname = 'BCO'
@@ -1055,12 +971,7 @@
                     outfile = outfile.format(g=self.g, q=self.q)
                     controller.save(outfile, reports, attributes, t0, cls=ValidationReport)
 
-<<<<<<< HEAD
-    @staticmethod
-    def load(filename, start=None, stop=None, cls=None, old=False, db=None):
-=======
-    def load(self, filename, start=None, stop=None, cls=None, old=False):
->>>>>>> 3574631d
+    def load(self, filename, start=None, stop=None, cls=None, old=False, db=None):
         """
         Iterates over all of the isogeny classes stored in a file.
         The data contained in the file is specified by header lines: the first giving the
@@ -1090,7 +1001,6 @@
                 if i == 0:
                     header = map(fix_attr, line.strip().split(':'))
                 elif i >= 3 and (start is None or i-3 >= start) and (stop is None or i-3 < start):
-<<<<<<< HEAD
                     yield cls.load(line.strip(), header, db=db)
 
     def _finish(self, outfile, t0):
@@ -1099,11 +1009,6 @@
             F.write(str(datetime.utcnow() - t0)+'\n')
 
     def save(self, filename, isogeny_classes, attributes, t0, cls=None, force=False):
-=======
-                    yield cls.load(line.strip(), header)
-
-    def save(self, filename, isogeny_classes, attributes, cls=None, force=False):
->>>>>>> 3574631d
         """
         INPUT:
 
@@ -1689,11 +1594,11 @@
         g, q, s = self.g, self.q, self.geometric_extension_degree
         return IsogenyClass(Lpoly=base_change(self.Lpoly, s, g=g, q=q), db=self.db).center_dim
 
-    @pg_text
+    @pg_text_list
     def number_fields(self):
         return self._nf_data[0]
 
-    @pg_text
+    @pg_text_list
     def galois_groups(self):
         return self._nf_data[1]
 
@@ -1785,7 +1690,7 @@
             raise ValueError("Non-simple")
         return self._nf_data[1][0]
 
-    @pg_text
+    @pg_smallint
     def divalg_dim(self):
         return (2*self.g // self.center_dim)^2
 
@@ -2379,101 +2284,4 @@
     def _dummy(self):
         raise RuntimeError
     label = pg_text(_dummy)
-<<<<<<< HEAD
-    report = pg_text(_dummy)
-
-def angle_rank(u,p):
-    """
-    There are two methods for computing this.
-    The first method is to use S-units in sage where S = primes in Q(pi) dividing p.
-    The second method is to use lindep in pari.
-    """
-
-    """
-    K.<a> = u.splitting_field()
-    l = [p] + [i[0] for i in u.roots(K)]
-    S = K.primes_above(p)
-    UGS = UnitGroup(K, S = tuple(S), proof=False)
-    ## Even with proof=False, it is guaranteed to obtain independent S-units; just maybe not the fully saturated group.
-    d = K.number_of_roots_of_unity()
-    gs = [K(i) for i in UGS.gens()]
-    l2 = [UGS(i^d).exponents() for i in l] #For x = a^1b^2c^3 exponents are (1,2,3)
-    for i in range(len(l)):
-        assert(l[i]^d == prod(gs[j]^l2[i][j] for j in range(len(l2[i]))))
-    M = Matrix(l2)
-    return M.rank()-1
-    """
-
-# oldmatcher = re.compile(r"weil-(\d+)-(\d+)\.txt")
-# simplematcher = re.compile(r"weil-simple-g(\d+)-q(\d+)\.txt")
-# allmatcher = re.compile(r"weil-all-g(\d+)-q(\d+)\.txt")
-# LoadedPolyData = namedtuple("LoadedPolyData","label poly angle_numbers p_rank slopes invs places")
-# def load_previous_polys(q = None, g = None, rootdir=None, all = False):
-# #needs the fields to have the proper quotations/other Json formatting.
-#     if rootdir is None:
-#         rootdir = os.path.abspath(os.curdir)
-#     if all:
-#         matcher = allmatcher
-#     else:
-#         matcher = simplematcher
-#     D = defaultdict(list)
-#     R = PolynomialRing(QQ,'x')
-#     def update_dict(D, filename):
-#         with open(filename) as F:
-#             for line in F.readlines():
-#                 data = json.loads(line)
-#                 label, g, q, polynomial, angle_numbers = data[:5]
-#                 p_rank, slopes = data[6:8]
-#                 invs, places = data[13:15]
-#                 D[g,q].append(LoadedPolyData(label, R(polynomial), angle_numbers, p_rank, slopes, invs, places))
-#     if q is not None and g is not None:
-#         filename = "weil-simple-g%s-q%s.txt"%(g, q)
-#         update_dict(D, filename)
-#     else:
-#         for filename in os.listdir(rootdir):
-#             match = matcher.match(filename)
-#             if match:
-#                 gf, qf = map(int,match.groups())
-#                 if q is not None and qf != q:
-#                     continue
-#                 if g is not None and gf != g:
-#                     continue
-#                 update_dict(D, os.path.join(rootdir, filename))
-#     return D
-
-def alternating(pol, m):
-    """
-    This appears to take forever but there is a precomputed version elsewhere.
-    """
-    d = pol.degree()
-    pl = pol.list()
-    e = SymmetricFunctions(QQ).e()
-    dm = binomial(d, m)
-    l = [(-1)^i*e[i](e[m]).restrict_parts(d) for i in range(dm+1)]
-    P = pol.parent()
-    R = P.base_ring()
-    ans = []
-    for i in range(dm,-1,-1):
-        s = R.zero()
-        u = tuple(l[i])
-        for j, c in u:
-            s += R(c) * prod(pl[d-k] for k in j)
-        ans.append(s)
-    return P(ans)
-
-def find_invs_and_slopes(p,r,P):
-    ### KEEPS OLD INVARIANTS BEHAVIOR (doesn't reduce mod Z) ###
-    poly = P.change_ring(QQ)
-    K.<a> = NumberField(poly)
-    l = K.primes_above(p)
-    invs = []
-    slopes = []
-    for v in l:
-        vslope = a.valuation(v)/K(p^r).valuation(v)
-        slopes.append(vslope)
-        vdeg = v.residue_class_degree()*v.ramification_index()
-        invs.append(vslope*vdeg)
-    return invs,slopes
-=======
-    report = pg_text(_dummy)
->>>>>>> 3574631d
+    report = pg_text(_dummy)